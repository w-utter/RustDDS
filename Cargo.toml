--- conflicted
+++ resolved
@@ -45,13 +45,8 @@
 env_logger = "0.9"
 
 # ros_visualizer
-<<<<<<< HEAD
-crossterm = "0.22"
+crossterm = "0.23"
 tui = { version = "0.17", default-features = false, features = ['crossterm'] }
-=======
-crossterm = "0.23"
-tui = { version = "0.16", default-features = false, features = ['crossterm'] }
->>>>>>> 42c395c2
 
 # shapes-demo
 clap = "2.33"
