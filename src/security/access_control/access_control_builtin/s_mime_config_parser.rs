--- conflicted
+++ resolved
@@ -26,13 +26,17 @@
 use der::{Decode, Encode};
 use ring::{digest, signature};
 
-use crate::security::{
-  certificate::Certificate,
-  config::{
-    other_config_error, pkcs7_config_error, to_config_error_other, to_config_error_pkcs7,
-    ConfigError,
+use crate::{
+  security::{
+    certificate::Certificate,
+    config::{
+      other_config_error, pkcs7_config_error, to_config_error_other, to_config_error_pkcs7,
+      ConfigError,
+    },
+    types::SecurityResult,
+    SecurityError,
   },
-  types::{SecurityResult,security_error,},
+  security_error,
 };
 
 #[derive(Debug)]
@@ -85,10 +89,7 @@
   // and check that the data matches the signature.
   //
   // If successful, returns reference to the verified document.
-  pub fn verify_signature(
-    &self,
-    certificate: &Certificate,
-  ) -> SecurityResult<impl AsRef<[u8]>> {
+  pub fn verify_signature(&self, certificate: &Certificate) -> SecurityResult<impl AsRef<[u8]>> {
     // start parsing signature
     let signature_encap = EncapsulatedContentInfo::from_der(&self.signature_der)
       .map_err(to_config_error_pkcs7("Cannot parse PKCS#7 signature"))?;
@@ -98,9 +99,7 @@
     if signature_encap.econtent_type
       != const_oid::ObjectIdentifier::new_unwrap("1.2.840.113549.1.7.2")
     {
-      return Err(pkcs7_config_error(
-        "Expected to find SignedData object".to_owned(),
-      ).into());
+      return Err(pkcs7_config_error("Expected to find SignedData object".to_owned()).into());
     }
 
     let signed_data = match signature_encap.econtent {
@@ -158,11 +157,14 @@
 
     // Check that hash actually matches the content
     if content_hash_in_signature.as_bytes() != computed_contents_digest.as_ref() {
-      return Err(pkcs7_config_error(format!(
-        "Contents hash in signature does not match actual content.\nsignature: {:02x?}\ncontent: \
-         {:02x?}",
-        content_hash_in_signature, computed_contents_digest
-      )).into());
+      return Err(
+        pkcs7_config_error(format!(
+          "Contents hash in signature does not match actual content.\nsignature: \
+           {:02x?}\ncontent: {:02x?}",
+          content_hash_in_signature, computed_contents_digest
+        ))
+        .into(),
+      );
     }
 
     // Section 5.4:
@@ -176,27 +178,23 @@
     const RSA_PKCS1: &str = "1.2.840.113549.1.1.1";
 
     //TODO maybe find a better way to determine the algorithm
-    let verify_algorithm: &'static dyn ring::signature::VerificationAlgorithm =
-      match format!("{}", signer_info.signature_algorithm.oid).as_str() {
-        ECDSA_WITH_SHA256_OID => &signature::ECDSA_P256_SHA256_ASN1,
-        //TODO for some reason this is not  working, even though the basic RSA does
-<<<<<<< HEAD
-        RSA_PKCS1 =>Err(ConfigError::Security("RSA-PSS not yet supported.".into()))?, // &signature::RSA_PSS_2048_8192_SHA256,
-        other => Err(ConfigError::Security(format!(
-          "Unknown signature algorithm oid: {other}"
-        )))?,
-=======
-        RSA_PKCS1 => &signature::RSA_PSS_2048_8192_SHA256,
-        other => Err(security_error(&format!("Unknown signature algorithm oid: {other}")))?,
->>>>>>> ad3f6a83
-      };
-
-    certificate
-      .verify_signed_data_with_algorithm(
-        signed_attributes_der,
-        signer_info.signature.as_bytes(),
-        verify_algorithm,
-      )?; // exit on verification error
+    let verify_algorithm: &'static dyn ring::signature::VerificationAlgorithm = match format!(
+      "{}",
+      signer_info.signature_algorithm.oid
+    )
+    .as_str()
+    {
+      ECDSA_WITH_SHA256_OID => &signature::ECDSA_P256_SHA256_ASN1,
+      //TODO for some reason this is not  working, even though the basic RSA does
+      RSA_PKCS1 => Err(security_error!("RSA-PSS not yet supported."))?, /* &signature::RSA_PSS_2048_8192_SHA256, */
+      other => Err(security_error!("Unknown signature algorithm oid: {other}"))?,
+    };
+
+    certificate.verify_signed_data_with_algorithm(
+      signed_attributes_der,
+      signer_info.signature.as_bytes(),
+      verify_algorithm,
+    )?; // exit on verification error
 
     Ok(self.content.clone())
   }
