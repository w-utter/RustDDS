use std::io;

use speedy::{Endianness, Readable};
use log::trace;

use crate::{
  dds::{traits::key::KeyHash, values::result::Result},
  messages::submessages::submessage_elements::{
    parameter_list::ParameterList, RepresentationIdentifier,
  },
  structure::{
    duration::Duration, inline_qos::StatusInfo, parameter_id::ParameterId, rpc::SampleIdentity,
  },
};

// This is to be implemented by all DomanParticipant, Publisher, Subscriber,
// DataWriter, DataReader, Topic
/// Trait that is implemented by all necessary DDS Entities that are required to
/// provide QosPolicies.
pub trait HasQoSPolicy {
  fn qos(&self) -> QosPolicies;
}

/// Trait that is implemented by all necessary DDS Entities that are required to
/// have a mutable QosPolicies.
pub trait MutQosPolicy {
  fn set_qos(&mut self, new_qos: &QosPolicies) -> Result<()>;
}

/// DDS spec 2.3.3 defines this as "long" with named constants from 0 to 22.
/// numbering is from IDL PSM, but it should be unnecessary at the Rust
/// application interface
#[derive(Copy, Clone, PartialEq, Eq, PartialOrd, Ord, Debug)]
pub enum QosPolicyId {
  //Invalid  // We should represent this using Option<QosPolicyId> where needed
  //UserData,  // 1
  Durability,   // 2
  Presentation, // 3
  Deadline,
  LatencyBudget, // 5
  Ownership,
  //OwnershipStrength, // 7
  Liveliness,
  TimeBasedFilter, // 9
  //Partition,
  Reliability, // 11
  DestinationOrder,
  History, // 13
  ResourceLimits,
  //EntityFactory, // 15
  //WriterDataLifeCycle,
  //ReaderDataLifeCycle, // 17
  //TopicData, // 18
  //GroupData,
  //TransportPriority, // 20
  Lifespan,
  //DurabilityService, // 22
}

/// Utility for building [QosPolicies]
#[derive(Default)]
pub struct QosPolicyBuilder {
  durability: Option<policy::Durability>,
  presentation: Option<policy::Presentation>,
  deadline: Option<policy::Deadline>,
  latency_budget: Option<policy::LatencyBudget>,
  ownership: Option<policy::Ownership>,
  liveliness: Option<policy::Liveliness>,
  time_based_filter: Option<policy::TimeBasedFilter>,
  reliability: Option<policy::Reliability>,
  destination_order: Option<policy::DestinationOrder>,
  history: Option<policy::History>,
  resource_limits: Option<policy::ResourceLimits>,
  lifespan: Option<policy::Lifespan>,
}

impl QosPolicyBuilder {
  pub fn new() -> Self {
    Self::default()
  }

  #[must_use]
  pub const fn durability(mut self, durability: policy::Durability) -> Self {
    self.durability = Some(durability);
    self
  }

  #[must_use]
  pub const fn presentation(mut self, presentation: policy::Presentation) -> Self {
    self.presentation = Some(presentation);
    self
  }

  #[must_use]
  pub const fn deadline(mut self, deadline: policy::Deadline) -> Self {
    self.deadline = Some(deadline);
    self
  }

  #[must_use]
  pub const fn latency_budget(mut self, latency_budget: policy::LatencyBudget) -> Self {
    self.latency_budget = Some(latency_budget);
    self
  }

  #[must_use]
  pub const fn ownership(mut self, ownership: policy::Ownership) -> Self {
    self.ownership = Some(ownership);
    self
  }

  #[must_use]
  pub const fn liveliness(mut self, liveliness: policy::Liveliness) -> Self {
    self.liveliness = Some(liveliness);
    self
  }

  #[must_use]
  pub const fn time_based_filter(mut self, time_based_filter: policy::TimeBasedFilter) -> Self {
    self.time_based_filter = Some(time_based_filter);
    self
  }

  #[must_use]
  pub const fn reliability(mut self, reliability: policy::Reliability) -> Self {
    self.reliability = Some(reliability);
    self
  }

  #[must_use]
  pub const fn destination_order(mut self, destination_order: policy::DestinationOrder) -> Self {
    self.destination_order = Some(destination_order);
    self
  }

  #[must_use]
  pub const fn history(mut self, history: policy::History) -> Self {
    self.history = Some(history);
    self
  }

  #[must_use]
  pub const fn resource_limits(mut self, resource_limits: policy::ResourceLimits) -> Self {
    self.resource_limits = Some(resource_limits);
    self
  }

  #[must_use]
  pub const fn lifespan(mut self, lifespan: policy::Lifespan) -> Self {
    self.lifespan = Some(lifespan);
    self
  }

  pub const fn build(self) -> QosPolicies {
    QosPolicies {
      durability: self.durability,
      presentation: self.presentation,
      deadline: self.deadline,
      latency_budget: self.latency_budget,
      ownership: self.ownership,
      liveliness: self.liveliness,
      time_based_filter: self.time_based_filter,
      reliability: self.reliability,
      destination_order: self.destination_order,
      history: self.history,
      resource_limits: self.resource_limits,
      lifespan: self.lifespan,
    }
  }
}

/// Describes a set of RTPS/DDS QoS policies
///
/// QosPolicies are constructed using a [`QosPolicyBuilder`]
#[derive(Clone, Debug, PartialEq, Eq, Default)]
pub struct QosPolicies {
  // pub(crate) beacuse as we want to have some builtin QoS Policies as constant.
  pub(crate) durability: Option<policy::Durability>,
  pub(crate) presentation: Option<policy::Presentation>,
  pub(crate) deadline: Option<policy::Deadline>,
  pub(crate) latency_budget: Option<policy::LatencyBudget>,
  pub(crate) ownership: Option<policy::Ownership>,
  pub(crate) liveliness: Option<policy::Liveliness>,
  pub(crate) time_based_filter: Option<policy::TimeBasedFilter>,
  pub(crate) reliability: Option<policy::Reliability>,
  pub(crate) destination_order: Option<policy::DestinationOrder>,
  pub(crate) history: Option<policy::History>,
  pub(crate) resource_limits: Option<policy::ResourceLimits>,
  pub(crate) lifespan: Option<policy::Lifespan>,
}

impl QosPolicies {
  // #[cfg(test)]
  pub fn qos_none() -> Self {
    Self::default()
  }

  pub fn builder() -> QosPolicyBuilder {
    QosPolicyBuilder::new()
  }

  pub const fn durability(&self) -> Option<policy::Durability> {
    self.durability
  }

  pub const fn presentation(&self) -> Option<policy::Presentation> {
    self.presentation
  }

  pub const fn deadline(&self) -> Option<policy::Deadline> {
    self.deadline
  }

  pub const fn latency_budget(&self) -> Option<policy::LatencyBudget> {
    self.latency_budget
  }

  pub const fn ownership(&self) -> Option<policy::Ownership> {
    self.ownership
  }

  pub const fn liveliness(&self) -> Option<policy::Liveliness> {
    self.liveliness
  }

  pub const fn time_based_filter(&self) -> Option<policy::TimeBasedFilter> {
    self.time_based_filter
  }

  pub const fn reliability(&self) -> Option<policy::Reliability> {
    self.reliability
  }

  pub const fn reliable_max_blocking_time(&self) -> Option<Duration> {
    if let Some(policy::Reliability::Reliable { max_blocking_time }) = self.reliability {
      Some(max_blocking_time)
    } else {
      None
    }
  }

  pub const fn destination_order(&self) -> Option<policy::DestinationOrder> {
    self.destination_order
  }

  pub const fn history(&self) -> Option<policy::History> {
    self.history
  }

  pub const fn resource_limits(&self) -> Option<policy::ResourceLimits> {
    self.resource_limits
  }

  pub const fn lifespan(&self) -> Option<policy::Lifespan> {
    self.lifespan
  }

  /// Merge two QosPolicies
  ///
  /// Constructs a QosPolicy, where each policy is taken from `self`,
  /// and overwritten with those policies from `other` that are defined.  
  #[must_use]
  pub fn modify_by(&self, other: &Self) -> Self {
    Self {
      durability: other.durability.or(self.durability),
      presentation: other.presentation.or(self.presentation),
      deadline: other.deadline.or(self.deadline),
      latency_budget: other.latency_budget.or(self.latency_budget),
      ownership: other.ownership.or(self.ownership),
      liveliness: other.liveliness.or(self.liveliness),
      time_based_filter: other.time_based_filter.or(self.time_based_filter),
      reliability: other.reliability.or(self.reliability),
      destination_order: other.destination_order.or(self.destination_order),
      history: other.history.or(self.history),
      resource_limits: other.resource_limits.or(self.resource_limits),
      lifespan: other.lifespan.or(self.lifespan),
    }
  }

  /// Check if policy commplies to another policy.
  ///
  /// `self` is the "offered" (publisher) QoS
  /// `other` is the "requested" (subscriber) QoS
  ///
  /// * None => Policies are compatible
  /// * Some(policyId) => Failure, where policyId is (any) one of the policies
  /// causing incompliance
  ///
  /// Compliance (compatibility) is defined in the table in DDS spec v1.4
  /// Section "2.2.3 Supported QoS"
  ///
  /// This is not symmetric.
  pub fn compliance_failure_wrt(&self, other: &Self) -> Option<QosPolicyId> {
    trace!(
      "QoS compatibility check - offered: {:?} - requested {:?}",
      self,
      other
    );
    let result = self.compliance_failure_wrt_impl(other);
    trace!("Result: {:?}", result);
    result
  }

  fn compliance_failure_wrt_impl(&self, other: &Self) -> Option<QosPolicyId> {
    // TODO: Check for cases where policy is requested, but not offered (None)

    // check Durability: Offered must be better than or equal to Requested.
    if let (Some(off), Some(req)) = (self.durability, other.durability) {
      if off < req {
        return Some(QosPolicyId::Durability);
      }
    }

    // check Presentation:
    // * If coherent_access is requsted, it must be offered also. AND
    // * Same for ordered_access. AND
    // * Offered access scope is broader than requested.
    if let (Some(off), Some(req)) = (self.presentation, other.presentation) {
      if (req.coherent_access && !off.coherent_access)
        || (req.ordered_access && !off.ordered_access)
        || (req.access_scope > off.access_scope)
      {
        return Some(QosPolicyId::Presentation);
      }
    }

    // check Deadline: offered period <= requested period
    if let (Some(off), Some(req)) = (self.deadline, other.deadline) {
      if off.0 > req.0 {
        return Some(QosPolicyId::Deadline);
      }
    }

    // check Latency Budget:
    // offered duration <= requested duration
    if let (Some(off), Some(req)) = (self.latency_budget, other.latency_budget) {
      if off.duration > req.duration {
        return Some(QosPolicyId::LatencyBudget);
      }
    }

    // check Ownership:
    // offered kind == requested kind
    if let (Some(off), Some(req)) = (self.ownership, other.ownership) {
      if off != req {
        return Some(QosPolicyId::Ownership);
      }
    }

    // check Liveliness
    // offered kind >= requested kind
    // Definition: AUTOMATIC < MANUAL_BY_PARTICIPANT < MANUAL_BY_TOPIC
    // AND offered lease_duration <= requested lease_duration
    //
    // See Ord implementation on Liveliness.
    if let (Some(off), Some(req)) = (self.liveliness, other.liveliness) {
      if off < req {
        return Some(QosPolicyId::Liveliness);
      }
    }

    // check Reliability
    // offered kind >= requested kind
    // kind ranking: BEST_EFFORT < RELIABLE
    if let (Some(off), Some(req)) = (self.reliability, other.reliability) {
      if off < req {
        return Some(QosPolicyId::Reliability);
      }
    }

    // check Destination Order
    // offered kind >= requested kind
    // kind ranking: BY_RECEPTION_TIMESTAMP < BY_SOURCE_TIMESTAMP
    if let (Some(off), Some(req)) = (self.destination_order, other.destination_order) {
      if off < req {
        return Some(QosPolicyId::DestinationOrder);
      }
    }

    // default value. no incompatibility detected.
    None
  }
}

// DDS spec v1.4 p.139
// TODO: Replace this with Option construct so that
// None means no limit and Some(limit) gives the limit when defined.
// Use is in resource_limits.
pub const LENGTH_UNLIMITED: i32 = -1;

// put these into a submodule to avoid repeating the word "policy" or
// "qospolicy"
/// Contains all available QoSPolicies
pub mod policy {
  use std::cmp::Ordering;

  use serde::{Deserialize, Serialize};

  use crate::structure::{duration::Duration, parameter_id::ParameterId};

  /*
  pub struct UserData {
    pub value: Vec<u8>,
  }

  pub struct TopicData {
    pub value: Vec<u8>,
  }

  pub struct GropupData {
    pub value: Vec<u8>,
  }

  pub struct TransportPriority {
    pub value: i32,
  }
  */

  /// DDS 2.2.3.16 LIFESPAN
  #[derive(Copy, Clone, Debug, PartialEq, Eq, Hash, Serialize, Deserialize)]
  pub struct Lifespan {
    pub duration: Duration,
  }

  /// DDS 2.2.3.4 DURABILITY
  #[derive(Copy, Clone, Debug, PartialEq, Eq, PartialOrd, Ord, Hash, Serialize, Deserialize)]
  pub enum Durability {
    Volatile,
    TransientLocal,
    Transient,
    Persistent,
  }

  /// DDS 2.2.3.6 PRESENTATION
  #[derive(Copy, Clone, Debug, PartialEq, Eq, Hash, Serialize, Deserialize)]
  pub struct Presentation {
    pub access_scope: PresentationAccessScope,
    pub coherent_access: bool,
    pub ordered_access: bool,
  }

  /// Access scope that is part of DDS 2.2.3.6 PRESENTATION
  #[derive(Copy, Clone, Debug, PartialEq, Eq, PartialOrd, Ord, Hash, Serialize, Deserialize)]
  pub enum PresentationAccessScope {
    Instance,
    Topic,
    Group,
  }

  /// DDS 2.2.3.7 DEADLINE
  #[derive(Copy, Clone, Debug, PartialEq, Eq, Ord, PartialOrd, Hash, Serialize, Deserialize)]
  pub struct Deadline(pub Duration);

  /// DDS 2.2.3.8 LATENCY_BUDGET
  #[derive(Copy, Clone, Debug, PartialEq, Eq, Hash, Serialize, Deserialize)]
  pub struct LatencyBudget {
    pub duration: Duration,
  }

  /// DDS 2.2.3.9 OWNERSHIP
  #[derive(Copy, Clone, Debug, PartialEq, Eq, Hash, Serialize, Deserialize)]
  pub enum Ownership {
    Shared,
    Exclusive { strength: i32 }, // This also implements OwnershipStrength
  }

  /// DDS 2.2.3.11 LIVELINESS
  #[derive(Copy, Clone, Debug, PartialEq, Eq, Hash, Serialize, Deserialize)]
  pub enum Liveliness {
    Automatic { lease_duration: Duration },
    ManualByParticipant { lease_duration: Duration },
    ManualByTopic { lease_duration: Duration },
  }

  impl Liveliness {
    fn kind_num(&self) -> i32 {
      match self {
        Self::Automatic { .. } => 0,
        Self::ManualByParticipant { .. } => 1,
        Self::ManualByTopic { .. } => 2,
      }
    }

    pub fn duration(&self) -> Duration {
      match self {
        Self::Automatic { lease_duration }
        | Self::ManualByParticipant { lease_duration }
        | Self::ManualByTopic { lease_duration } => *lease_duration,
      }
    }
  }

  impl Ord for Liveliness {
    fn cmp(&self, other: &Self) -> Ordering {
      // Manual liveliness is greater than automatic, but
      // duration compares in reverse
      other
        .kind_num()
        .cmp(&other.kind_num())
        .then_with(|| self.duration().cmp(&other.duration()).reverse())
    }
  }

  impl PartialOrd for Liveliness {
    fn partial_cmp(&self, other: &Self) -> Option<Ordering> {
      Some(self.cmp(other))
    }
  }

  /// DDS 2.2.3.12 TIME_BASED_FILTER
  #[derive(Copy, Clone, Debug, PartialEq, Eq, Hash, Serialize, Deserialize)]
  pub struct TimeBasedFilter {
    pub minimum_separation: Duration,
  }

  /*
  pub struct Partition {
    pub name: Vec<Vec<u8>>,
  }
  */

  /// DDS 2.2.3.14 RELIABILITY
  #[derive(Copy, Clone, Debug, PartialEq, Eq, Hash, Serialize, Deserialize)]
  pub enum Reliability {
    BestEffort,
    Reliable { max_blocking_time: Duration },
  }

  impl Ord for Reliability {
    // max_blocking_time is not compared.
    // TODO: This is kind of bad, because now Eq and Ord are inconsistent:
    // If we have A and B both Reliability::Reliable, but with different
    // max_blocking_time, then Ord will say they are Ordering::Equal,
    // but Eq will say they are not equal.
    fn cmp(&self, other: &Self) -> Ordering {
      match (self, other) {
        (Self::BestEffort, Self::BestEffort) | (Self::Reliable { .. }, Self::Reliable { .. }) => {
          Ordering::Equal
        }
        (Self::BestEffort, Self::Reliable { .. }) => Ordering::Less,
        (Self::Reliable { .. }, Self::BestEffort) => Ordering::Greater,
      }
    }
  }

  impl PartialOrd for Reliability {
    fn partial_cmp(&self, other: &Self) -> Option<Ordering> {
      Some(self.cmp(other))
    }
  }

  /// DDS 2.2.3.17 DESTINATION_ORDER
  #[derive(Copy, Clone, Debug, PartialEq, Eq, Ord, PartialOrd, Hash, Serialize, Deserialize)]
  pub enum DestinationOrder {
    ByReceptionTimestamp,
    BySourceTimeStamp,
  }

  /// DDS 2.2.3.18 HISTORY
  #[derive(Copy, Clone, Debug, PartialEq, Eq, Serialize, Deserialize, PartialOrd, Ord)]
  pub enum History {
    // Variants must be in this order ot derive Ord correctly.
    KeepLast { depth: i32 },
    KeepAll,
  }

  /// DDS 2.2.3.19 RESOURCE_LIMITS
  /// DDS Spec v1.4 p.147 "struct ResourceLimitsQosPolicy" defines the
  /// fields as "long". The "long" type of OMG IDL is defined to have
  /// 32-bit (signed, 2's complement) range in the OMG IDL spec v4.2, Table
  /// 7-13: Integer Types.
  ///
  /// But it does not make sense to have negative limits, so these should be
  /// unsigned.
  ///
  /// Negative values are needed, because DDS spec defines the special value
  /// const long LENGTH_UNLIMITED = -1;
  #[derive(Copy, Clone, Debug, PartialEq, Eq, Serialize, Deserialize)]
  pub struct ResourceLimits {
    pub max_samples: i32,
    pub max_instances: i32,
    pub max_samples_per_instance: i32,
  }

  // This is a serialization helper struct
<<<<<<< HEAD
  #[derive(Serialize, Deserialize)]
=======
  #[derive(Serialize)]
>>>>>>> aa538db4
  pub(crate) struct QosData<D>
  where
    D: Serialize,
  {
    parameter_id: ParameterId,
    parameter_length: u16,
    qos_param: D,
  }

  impl<D> QosData<D>
  where
    D: Serialize + Copy + Clone,
  {
    // TODO: This design is just horribly wrong.
    // It is true that declared length of Parameter in RTPS
    // must have length aligned to multiple of 4, and contents tail
    // padded to match declared length.
    // But now nothing ensures that declared length given here
    // matches the serialized length of "qos_param".
    pub fn new(parameter_id: ParameterId, qosparam: D) -> Self {
      match parameter_id {
        ParameterId::PID_DURABILITY => Self {
          parameter_id,
          parameter_length: 4,
          qos_param: qosparam,
        },
        ParameterId::PID_DEADLINE
        | ParameterId::PID_LATENCY_BUDGET
        | ParameterId::PID_TIME_BASED_FILTER
        | ParameterId::PID_PRESENTATION
        | ParameterId::PID_LIFESPAN
        | ParameterId::PID_HISTORY => Self {
          parameter_id,
          parameter_length: 8,
          qos_param: qosparam,
        },
        ParameterId::PID_LIVELINESS
        | ParameterId::PID_RELIABILITY
        | ParameterId::PID_RESOURCE_LIMITS => Self {
          parameter_id,
          parameter_length: 12,
          qos_param: qosparam,
        },
        _ => Self {
          parameter_id,
          parameter_length: 4,
          qos_param: qosparam,
        },
      }
    }
  }
}

// Utility for parsing RTPS inlineQoS parameters
// TODO: This does not need to be a struct, since is has no contents.
// Maybe someone has had an overdose of object-orientation?
// Two standalone functions should suffice.
// TODO: Move this to module inline_qos, so someone may find it.
pub(crate) struct InlineQos {}

impl InlineQos {
  pub fn status_info(
    params: &ParameterList,
    rep_id: RepresentationIdentifier,
  ) -> std::result::Result<StatusInfo, crate::serialization::error::Error> {
    let status_info = params
      .parameters
      .iter()
      .find(|p| p.parameter_id == ParameterId::PID_STATUS_INFO);
    let status_info = match status_info {
      Some(p) => StatusInfo::from_cdr_bytes(&p.value, rep_id)?,
      None => StatusInfo::empty(),
    };

    Ok(status_info)
  }

  pub fn key_hash(
    params: &ParameterList,
  ) -> std::result::Result<Option<KeyHash>, crate::serialization::error::Error> {
    let key_hash = params
      .parameters
      .iter()
      .find(|p| p.parameter_id == ParameterId::PID_KEY_HASH);
    Ok(match key_hash {
      Some(p) => Some(KeyHash::from_cdr_bytes(p.value.clone())?),
      None => None,
    })
  }

  pub fn related_sample_identity(
    params: &ParameterList,
    representation_id: RepresentationIdentifier,
  ) -> std::result::Result<Option<SampleIdentity>, crate::serialization::error::Error> {
    let rsi = params
      .parameters
      .iter()
      .find(|p| p.parameter_id == ParameterId::PID_RELATED_SAMPLE_IDENTITY);

    let endianness = if representation_id == RepresentationIdentifier::CDR_BE
      || representation_id == RepresentationIdentifier::PL_CDR_BE
    {
      Endianness::BigEndian
    } else {
      Endianness::LittleEndian
    };

    Ok(match rsi {
      Some(p) => Some(
        SampleIdentity::read_from_buffer_with_ctx(endianness, &p.value)
          .map_err(|e| io::Error::new(io::ErrorKind::Other, e))?,
      ),
      None => None,
    })
  }
}<|MERGE_RESOLUTION|>--- conflicted
+++ resolved
@@ -583,11 +583,7 @@
   }
 
   // This is a serialization helper struct
-<<<<<<< HEAD
   #[derive(Serialize, Deserialize)]
-=======
-  #[derive(Serialize)]
->>>>>>> aa538db4
   pub(crate) struct QosData<D>
   where
     D: Serialize,
