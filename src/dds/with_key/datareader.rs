use std::{fs::File, io};
use std::sync::{Arc, RwLock};
use std::marker::PhantomData;

use itertools::Itertools;
use io::Write;
use serde::de::DeserializeOwned;
use mio_extras::channel as mio_channel;
use log::{error, info, warn};
use mio::{Evented, Poll, PollOpt, Ready, Token};

use crate::{
  serialization::CDRDeserializerAdapter,
  discovery::discovery::DiscoveryCommand,
  structure::{
    entity::{Entity, EntityAttributes},
    guid::{GUID, EntityId},
    time::Timestamp,
    dds_cache::DDSCache,
    cache_change::{CacheChange, ChangeKind},
  },
};
use crate::dds::{
  traits::{key::*, TopicDescription},
  traits::serde_adapters::*,
  values::result::*,
  qos::*,
  with_key::datasample::*,
  sampleinfo::*,
  datasample_cache::DataSampleCache,
  pubsub::Subscriber,
  topic::Topic,
  readcondition::*,
};

use crate::messages::submessages::submessage_elements::serialized_payload::RepresentationIdentifier;

#[derive(Clone, Copy, Debug, PartialEq, Eq)]
pub enum SelectByKey {
  This,
  Next,
}

#[derive(Clone, Copy, Debug, PartialEq, Eq)]
pub enum ReaderCommand {
  RESET_REQUESTED_DEADLINE_STATUS,
}

pub struct CurrentStatusChanges {
  pub livelinessLost: Option<LivelinessLostStatus>,
  pub offeredDeadlineMissed: Option<OfferedDeadlineMissedStatus>,
  pub offeredIncompatibleQos: Option<OfferedIncompatibleQosStatus>,
  pub requestedDeadlineMissed: Option<RequestedDeadlineMissedStatus>,
  pub requestedIncompatibleQos: Option<RequestedIncompatibleQosStatus>,
  pub publicationMatched: Option<PublicationMatchedStatus>,
  pub subscriptionMatched: Option<SubscriptionMatchedStatus>,
}

impl CurrentStatusChanges {
  pub fn new() -> CurrentStatusChanges {
    CurrentStatusChanges {
      livelinessLost: None,
      offeredDeadlineMissed: None,
      offeredIncompatibleQos: None,
      requestedDeadlineMissed: None,
      requestedIncompatibleQos: None,
      publicationMatched: None,
      subscriptionMatched: None,
    }
  }
}

pub struct DataReader<
  'a,
  D: Keyed + DeserializeOwned,
  DA: DeserializerAdapter<D> = CDRDeserializerAdapter<D>,
> {
  my_subscriber: &'a Subscriber,
  my_topic: &'a Topic,
  qos_policy: QosPolicies,
  entity_attributes: EntityAttributes,
  pub(crate) notification_receiver: mio_channel::Receiver<()>,

  dds_cache: Arc<RwLock<DDSCache>>,

  datasample_cache: DataSampleCache<D>,
  latest_instant: Timestamp,
  deserializer_type: PhantomData<DA>, // This is to provide use for DA

  discovery_command: mio_channel::SyncSender<DiscoveryCommand>,
  status_receiver: mio_channel::Receiver<StatusChange>,
  current_status: CurrentStatusChanges,
  reader_command: mio_channel::SyncSender<ReaderCommand>,
}

impl<'a, D, DA> Drop for DataReader<'a, D, DA>
where
  D: Keyed + DeserializeOwned,
  DA: DeserializerAdapter<D>,
{
  fn drop(&mut self) {
    match self
      .discovery_command
      .send(DiscoveryCommand::REMOVE_LOCAL_READER {
        guid: self.get_guid(),
      }) {
      Ok(_) => {}
      Err(e) => error!(
        "Failed to send REMOVE_LOCAL_READER DiscoveryCommand. {:?}",
        e
      ),
    }
  }
}


impl<'a, D: 'static, DA> DataReader<'a, D, DA>
where
  D: DeserializeOwned + Keyed,
  <D as Keyed>::K: Key,
  DA: DeserializerAdapter<D>,
{
  pub(crate) fn new(
    subscriber: &'a Subscriber,
    my_id: EntityId,
    topic: &'a Topic,
    // Each notification sent to this channel must be try_recv'd
    notification_receiver: mio_channel::Receiver<()>,
    dds_cache: Arc<RwLock<DDSCache>>,
    discovery_command: mio_channel::SyncSender<DiscoveryCommand>,
    status_receiver: mio_channel::Receiver<StatusChange>,
    reader_command: mio_channel::SyncSender<ReaderCommand>,
  ) -> Result<Self> {
    let dp = match subscriber.get_participant() {
      Some(dp) => dp,
      None => {
        error!("Cannot create new DataReader, DomainParticipant doesn't exist.");
        return Err(Error::PreconditionNotMet);
      }
    };

    let entity_attributes = EntityAttributes::new(GUID::new_with_prefix_and_id(
      dp.get_guid_prefix().clone(),
      my_id,
    ));

    Ok(Self {
      my_subscriber: subscriber,
      my_topic: topic,
      qos_policy: topic.get_qos().clone(),
      entity_attributes,
      notification_receiver,
      dds_cache,
      datasample_cache: DataSampleCache::new(topic.get_qos().clone()),
      // The reader is created before the datareader, hence initializing the
      // latest_instant to now should be fine. There should be no smaller instants
      // added by the reader.
      latest_instant: Timestamp::now(),
      deserializer_type: PhantomData,
      discovery_command,
      status_receiver,
      current_status: CurrentStatusChanges::new(),
      reader_command,
    })
  }

  pub fn read(
    &mut self,
    max_samples: usize,
    read_condition: ReadCondition,
  ) -> Result<Vec<DataSample<&D>>> {
<<<<<<< HEAD
    
    self.fill_local_datasample_cache();

    let mut selected = self.datasample_cache.select_keys_for_access(read_condition);
    selected.truncate(max_samples);
=======
    self.get_datasamples_from_cache();

    let mut result: Vec<DataSample<&D>> = Vec::new();
    'outer: for (_, datasample_vec) in self.datasample_cache.datasamples.iter_mut() {
      for datasample in datasample_vec.iter_mut() {
        if Self::matches_conditions(&read_condition, &datasample) {
          datasample
            .sample_info_mut()
            .set_sample_state(SampleState::Read);
          let ref_datasample = DataSample {
            sample_info: datasample.sample_info.clone(),
            value: result_ok_as_ref_err_clone(&datasample.value),
          };
          result.push(ref_datasample);
        }
        if result.len() >= max_samples {
          break 'outer;
        }
      }
    }
>>>>>>> f008719b

    let result = self.datasample_cache.read_by_keys(&selected);
    // clearing receiver buffer
    while let Ok(_) = self.notification_receiver.try_recv() {}

    Ok(result)
  }

  pub fn take(
    &mut self,
    max_samples: usize,
    read_condition: ReadCondition,
  ) -> Result<Vec<DataSample<D>>> {
<<<<<<< HEAD
    self.fill_local_datasample_cache();

    let mut selected = self.datasample_cache.select_keys_for_access(read_condition);
    selected.truncate(max_samples);

    let result = self.datasample_cache.take_by_keys(&selected);
=======
    self.get_datasamples_from_cache();

    let mut result: Vec<DataSample<D>> = Vec::new();
    'outer: for (_, datasample_vec) in self.datasample_cache.datasamples.iter_mut() {
      let mut ind = 0;
      while ind < datasample_vec.len() {
        // If a datasample is removed from the vec, all elements from the index
        // onwards will be shifted left. Therefore, the next sample is accessible
        // in the same index
        if Self::matches_conditions(&read_condition, &datasample_vec[ind]) {
          let mut datasample = datasample_vec.remove(ind);
          datasample
            .sample_info_mut()
            .set_sample_state(SampleState::Read);
          result.push(datasample);
        // Nothing removed, next element can be found in the next index.
        } else {
          ind += 1;
        }
        if result.len() >= max_samples {
          break 'outer;
        }
      }
    }
>>>>>>> f008719b

    // clearing receiver buffer
    while let Ok(_) = self.notification_receiver.try_recv() {}

    Ok(result)
  }

  pub fn read_next_sample(&mut self) -> Result<Option<DataSample<&D>>> {
    let mut ds = self.read(1, ReadCondition::not_read())?;
    Ok(ds.pop())
  }

  pub fn take_next_sample(&mut self) -> Result<Option<DataSample<D>>> {
    let mut ds = self.take(1, ReadCondition::not_read())?;
    Ok(ds.pop())
  }

  // Iterator interface

  /// Produces an interator over the currently available NOT_READ samples.
  /// Yields only payload data, not SampleInfo metadata
  /// This is not called `iter()` because it takes a mutable reference to self.
  pub fn iterator(&mut self) -> Result<impl Iterator<Item = std::result::Result<&D, D::K>>> {
    // TODO: We could come up with a more efficent implementation than wrapping a read call
    Ok(
      self
        .read(std::usize::MAX, ReadCondition::not_read())?
        .into_iter()
        .map(|ds| ds.value),
    )
  }

  /// Produces an interator over the samples filtered b ygiven condition.
  /// Yields only payload data, not SampleInfo metadata
  pub fn conditional_iterator(
    &mut self,
    read_condition: ReadCondition,
  ) -> Result<impl Iterator<Item = std::result::Result<&D, D::K>>> {
    // TODO: We could come up with a more efficent implementation than wrapping a read call
    Ok(
      self
        .read(std::usize::MAX, read_condition)?
        .into_iter()
        .map(|ds| ds.value),
    )
  }

  /// Produces an interator over the currently available NOT_READ samples.
  /// Yields only payload data, not SampleInfo metadata
  /// Removes samples from `DataReader`.
  /// <strong>Note!</strong> If the iterator is only partially consumed, all the samples it could have provided
  /// are still removed from the `Datareader`.
  pub fn into_iterator(&mut self) -> Result<impl Iterator<Item = std::result::Result<D, D::K>>> {
    // TODO: We could come up with a more efficent implementation than wrapping a read call
    Ok(
      self
        .take(std::usize::MAX, ReadCondition::not_read())?
        .into_iter()
        .map(|ds| ds.value),
    )
  }

  /// Produces an interator over the samples filtered b ygiven condition.
  /// Yields only payload data, not SampleInfo metadata
  /// <strong>Note!</strong> If the iterator is only partially consumed, all the samples it could have provided
  /// are still removed from the `Datareader`.
  pub fn into_conditional_iterator(
    &mut self,
    read_condition: ReadCondition,
  ) -> Result<impl Iterator<Item = std::result::Result<D, D::K>>> {
    // TODO: We could come up with a more efficent implementation than wrapping a read call
    Ok(
      self
        .take(std::usize::MAX, read_condition)?
        .into_iter()
        .map(|ds| ds.value),
    )
  }

  // Gets all unseen cache_changes from the TopicCache. Deserializes
  // the serialized payload and stores the DataSamples (the actual data and the
  // samplestate) to local container, datasample_cache.
  fn fill_local_datasample_cache(&mut self) {
    let dds_cache = match self.dds_cache.read() {
      Ok(rwlock) => rwlock,
      // TODO: Should we panic here? Are we allowed to continue with poisoned DDSCache?
      Err(e) => panic!(
        "The DDSCache of domain participant is poisoned. Error: {}",
        e
      ),
    };

    let cache_changes = dds_cache.from_topic_get_changes_in_range(
          &self.my_topic.get_name().to_string(),
          &self.latest_instant,
          &Timestamp::now(),
        );

    let cache_changes: Vec<(&Timestamp, &CacheChange)> = cache_changes
      .into_iter()
      .sorted_by(|(a, _), (b, _)| Ord::cmp(a, b))
      .filter(|(_, cc)| cc.writer_guid.guidPrefix != self.get_guid_prefix())
      .collect();

    match cache_changes.last() {
      Some((last_instant, _)) => self.latest_instant = **last_instant,
      // No new changes available
      None => return,
    };

    for (instant, CacheChange{kind, writer_guid, sequence_number:_, data_value: payload_opt, key: key_hash}) in cache_changes {
      match kind {
        ChangeKind::NOT_ALIVE_UNREGISTERED => (), // presumably causes no local cache update?

        ChangeKind::NOT_ALIVE_DISPOSED => {
          /* TODO: Instance to be disposed could be specified by serialized payload also, not only key_hash? */
          match self.datasample_cache.get_key_by_hash(*key_hash) {
            Some(key) => self.datasample_cache.add_sample( Err(key), *writer_guid, *instant, None),
            /* TODO: How to get source timestamps other then None ?? */
            None => warn!("Tried to dispose with unkonwn key hash: {:x?}",key_hash),
          }
        }
        ChangeKind::ALIVE => {
          match payload_opt {
            Some(serialized_payload) => {
              // what is our data serialization format (representation identifier) ?
              let rep_id = 
                match RepresentationIdentifier::try_from_u16(serialized_payload.representation_identifier) {
                  Ok(r) => r,
                  // cannot use .or_else() because need to "continue" the for-loop
                  Err(other_rep_id) =>
                    if let Some(ri) = DA::supported_encodings().iter().find(|r| **r as u16 == other_rep_id) {
                      *ri // no worries, our DeserializerAdapter recognizes this representation
                    } else {
                      warn!("Datareader: Unknown representation id {:?}.",other_rep_id);
                      continue;  // skip this sample, as we cannot decode it
                    }
                };

              // deserialize
              let payload = match DA::from_bytes( &serialized_payload.value , rep_id ) {
                  Ok(p) => p,
                  // cannot use .or_else() because need to "continue" the for-loop
                  Err(e) =>  {
                      error!("Failed to deserialize bytes \n{}", e);
                      // TODO: Wrap this in a debug conditional. We cannot go writing
                      // to the file system unless requested by user!
                      File::create("error_bin.bin")
                        .unwrap()
                        .write_all(&serialized_payload.value)
                        .unwrap();
                      continue;
                    }
                };
              // insert to local cache
              self.datasample_cache.add_sample( Ok(payload), *writer_guid, *instant, None)
              /* TODO: How to get source timestamps other then None ?? */
            }
            None => warn!("Got CacheChange kind=ALIVE , but no serialized payload!"),
          }
        }
      }
    }
  }

<<<<<<< HEAD
  fn infer_key(&self, instance_key: Option<<D as Keyed>::K>, this_or_next: SelectByKey,) -> Option<<D as Keyed>::K> {
    match instance_key {
      Some(k) => match this_or_next {
        SelectByKey::This => Some(k),
        SelectByKey::Next => self.datasample_cache.get_next_key(&k),
      },
      None => self.datasample_cache.instance_map.keys().next().map( |k| k.clone())
=======
      // TODO: how do we get the source_timestamp here? Is it needed?
      // TODO: Keeping track of and assigning  generation rank, sample rank etc.
      let mut datasample = DataSample::new(Timestamp::TIME_INVALID, payload, cc.writer_guid);
      datasample
        .sample_info_mut()
        .set_instance_state(Self::change_kind_to_instance_state(&cc.kind));
      self.datasample_cache.add_datasample(datasample);
>>>>>>> f008719b
    }
  }

  /// Works similarly to read(), but will return only samples from a specific instance.
  /// The instance is specified by an optional key. In case the key is not specified, the smallest
  /// (in key order) instance is selected.
  /// If a key is specified, then the parameter this_or_next specifies whether to access the instance
  /// with specified key or the following one, in key order.
  ///
  /// This should cover DDS DataReader methods read_instance, read_next_instance,
  /// read_next_instance_w_condition.
  pub fn read_instance(
    &mut self,
    max_samples: usize,
    read_condition: ReadCondition,
    // Select only samples from instance specified by key. In case of None, select the
    // "smallest" instance as specified by the key type Ord trait.
    instance_key: Option<<D as Keyed>::K>,
    // This = Select instance specified by key.
    // Next = select next instance in the order specified by Ord on keys.
    this_or_next: SelectByKey,
  ) -> Result<Vec<DataSample<&D>>> {

    self.fill_local_datasample_cache();

    let key = match self.infer_key(instance_key, this_or_next) {
      Some(k) => k,
      None => return Ok(Vec::new()),
    };

<<<<<<< HEAD
    let mut selected = self.datasample_cache.select_instance_keys_for_access(key, read_condition);
    selected.truncate(max_samples);

    let result = self.datasample_cache.read_by_keys(&selected);
=======
    if let Some(datasample_vec) = self.datasample_cache.get_datasamples_mut(&key) {
      for datasample in datasample_vec.iter_mut() {
        if Self::matches_conditions(&read_condition, datasample) {
          datasample
            .sample_info_mut()
            .set_sample_state(SampleState::Read);
          result.push(&*datasample);
        }
        if result.len() >= max_samples {
          break;
        }
      }
    } // Else, cat't get mut datasample_vec, return no samples
>>>>>>> f008719b

    // clearing receiver buffer
    while let Ok(_) = self.notification_receiver.try_recv() {}

    Ok(result)
  }

  /// Similar to read_instance, but will return owned datasamples
  /// This should cover DDS DataReader methods take_instance, take_next_instance,
  /// take_next_instance_w_condition.
  pub fn take_instance(
    &mut self,
    max_samples: usize,
    read_condition: ReadCondition,
    // Select only samples from instance specified by key. In case of None, select the
    // "smallest" instance as specified by the key type Ord trait.
    instance_key: Option<<D as Keyed>::K>,
    // This = Select instance specified by key.
    // Next = select next instance in the order specified by Ord on keys.
    this_or_next: SelectByKey,
  ) -> Result<Vec<DataSample<D>>> {

    self.fill_local_datasample_cache();

    let key = match self.infer_key(instance_key, this_or_next) {
      Some(k) => k,
      None => return Ok(Vec::new()),
    };

<<<<<<< HEAD
    let mut selected = self.datasample_cache.select_instance_keys_for_access(key, read_condition);
    selected.truncate(max_samples);

    let result = self.datasample_cache.take_by_keys(&selected);
=======
    if let Some(datasample_vec) = self.datasample_cache.datasamples.get_mut(&key) {
      let mut ind = 0;
      while ind < datasample_vec.len() {
        // If a datasample is removed from the vec, all elements from the index
        // onwards will be shifted left. Therefore, the next sample is accessible
        // in the same index
        if Self::matches_conditions(&read_condition, &datasample_vec[ind]) {
          let mut datasample = datasample_vec.remove(ind);
          datasample
            .sample_info_mut()
            .set_sample_state(SampleState::Read);
          result.push(datasample);
        // Nothing removed, next element can be found in the next index.
        } else {
          ind += 1;
        }
        if result.len() >= max_samples {
          break;
        }
      }
    } // Else, cat't get mut datasample_vec, return no samples
>>>>>>> f008719b

    // clearing receiver buffer
    while let Ok(_) = self.notification_receiver.try_recv() {}

    Ok(result)
  }

  // status queries

  fn reset_local_requested_deadline_status_change(&mut self) {
    info!(
      "reset_local_requested_deadline_status_change current {:?}",
      self.current_status.requestedDeadlineMissed
    );
    match self.current_status.requestedDeadlineMissed {
      Some(_s) => {
        self
          .current_status
          .requestedDeadlineMissed
          .as_mut()
          .unwrap()
          .reset_change();
      }
      None => {}
    }
  }

  fn fetch_readers_current_status(&mut self) -> Result<()> {
    //self.TEST_FUNCTION_get_requested_deadline_missed_status();
    let mut received_requested_deadline_status_change: bool = false;
    loop {
      let received_status = self.status_receiver.try_recv();
      match received_status {
        Ok(s) => match s {
          StatusChange::LivelinessLostStatus { status } => {
            self.current_status.livelinessLost = Some(status);
          }
          StatusChange::OfferedDeadlineMissedStatus { status } => {
            self.current_status.offeredDeadlineMissed = Some(status);
          }
          StatusChange::OfferedIncompatibleQosStatus { status } => {
            self.current_status.offeredIncompatibleQos = Some(status);
          }
          StatusChange::RequestedDeadlineMissedStatus { status } => {
            self.current_status.requestedDeadlineMissed = Some(status);
            received_requested_deadline_status_change = true;
          }
          StatusChange::RequestedIncompatibleQosStatus { status } => {
            self.current_status.requestedIncompatibleQos = Some(status);
          }
          StatusChange::PublicationMatchedStatus { status } => {
            self.current_status.publicationMatched = Some(status);
          }
          StatusChange::SubscriptionMatchedStatus { status } => {
            self.current_status.subscriptionMatched = Some(status);
          }
        },
        Err(e) => {
          match e {
            std::sync::mpsc::TryRecvError::Empty => {
              break;
            }
            std::sync::mpsc::TryRecvError::Disconnected => {
              error!(
                " Reader disconnected, could not fetch status change: {:?}",
                e
              );
              // return disconnect status!!!
              return Err(Error::OutOfResources);
            }
          }
        }
      }
    }
    // after looping set command to reset requested deadeline status if needed. Also reset local status.
    match received_requested_deadline_status_change {
      true => {
        self
          .current_status
          .requestedDeadlineMissed
          .unwrap()
          .reset_change();
        match self
          .reader_command
          .try_send(ReaderCommand::RESET_REQUESTED_DEADLINE_STATUS)
        {
          Ok(()) => {
            return Ok(());
          }
          Err(e) => {
            error!("Unable to send RESET_REQUESTED_DEADLINE_STATUS: {:?}", e);
            return Err(Error::OutOfResources);
          }
        }
      }
      false => {
        return Ok(());
      }
    }
  }
  /*
  pub fn register_status_change_notificator(&self, poll: & Poll, token: Token, interest: Ready, opts: PollOpt) -> Result<()>{
    todo!();
    // let res = poll.register(&self.status_receiver, token, interest, opts);

    //self.TEST_FUNCTION_get_requested_deadline_missed_status();
    //info!("register datareader status reciever to poll with token {:?}", token );
    //return res;
  }
  */

  // Helper functions

  fn matches_conditions(rcondition: &ReadCondition, dsample: &DataSample<D>) -> bool {
    if !rcondition
      .sample_state_mask()
      .contains(dsample.sample_info().sample_state())
    {
      return false;
    }
    if !rcondition
      .view_state_mask()
      .contains(dsample.sample_info().view_state())
    {
      return false;
    }
    if !rcondition
      .instance_state_mask()
      .contains(dsample.sample_info().instance_state())
    {
      return false;
    }
    true
  }

  fn change_kind_to_instance_state(c_k: &ChangeKind) -> InstanceState {
    match c_k {
      ChangeKind::ALIVE => InstanceState::Alive,
      ChangeKind::NOT_ALIVE_DISPOSED => InstanceState::NotAlive_Disposed,
      // TODO check this..?
      ChangeKind::NOT_ALIVE_UNREGISTERED => InstanceState::NotAlive_NoWriters,
    }
  }

  #[cfg(test)]
  pub fn TEST_FUNCTION_set_status_change_receiver(
    &mut self,
    receiver: mio_channel::Receiver<StatusChange>,
  ) {
    self.status_receiver = receiver;
  }

  #[cfg(test)]
  pub fn TEST_FUNCTION_get_requested_deadline_missed_status(
    &mut self,
  ) -> Result<Option<RequestedDeadlineMissedStatus>> {
    self.get_requested_deadline_missed_status()
  }

  #[cfg(test)]
  pub fn TEST_FUNCTION_set_reader_commander(
    &mut self,
    sender: mio_channel::SyncSender<ReaderCommand>,
  ) {
    self.reader_command = sender;
  }

  pub fn get_requested_deadline_missed_status(
    &mut self,
  ) -> Result<Option<RequestedDeadlineMissedStatus>> {
    self.fetch_readers_current_status()?;
    let value_before_reset = self.current_status.requestedDeadlineMissed.clone();
    self.reset_local_requested_deadline_status_change();
    return Ok(value_before_reset);
  }
} // impl

/*
impl<'a, D: 'static, SA> IDataReader<D, SA> for DataReader<'a, D, SA>
where
  D: DeserializeOwned + Keyed,
  <D as Keyed>::K: Key,
  SA: DeserializerAdapter<D>,
{
  fn read(
    &mut self,
    max_samples: usize,
    read_condition: ReadCondition,
  ) -> Result<Vec<&dyn IDataSample<D>>> {
    let samples = self.read_as_obj(max_samples, read_condition);
    match samples {
      Ok(d) => Ok(d.into_iter().map(|p| p.as_idata_sample()).collect()),
      Err(e) => Err(e),
    }
  }

  fn take(
    &mut self,
    max_samples: usize,
    read_condition: ReadCondition,
  ) -> Result<Vec<Box<dyn IDataSample<D>>>> {
    let samples = self.take_as_obj(max_samples, read_condition);
    match samples {
      Ok(d) => Ok(d.into_iter().map(|p| p.into_idata_sample()).collect()),
      Err(e) => Err(e),
    }
  }

  fn read_next_sample(&mut self) -> Result<Option<&dyn IDataSample<D>>> {
    let mut ds =
      <DataReader<D, SA> as IDataReader<D, SA>>::read(self, 1, ReadCondition::not_read())?;
    let val = match ds.pop() {
      Some(v) => Some(v.as_idata_sample()),
      None => None,
    };
    Ok(val)
  }

  fn take_next_sample(&mut self) -> Result<Option<Box<dyn IDataSample<D>>>> {
    let ds = self.take_next_sample()?;
    Ok(ds.into_iter().map(|p| p.into_idata_sample()).find(|_| true))
  }

  fn get_requested_deadline_missed_status(&mut self) -> Result<Option<RequestedDeadlineMissedStatus>> {
    self.fetch_readers_current_status()?;
    let value_before_reset = self.current_status.requestedDeadlineMissed.clone();
    self.reset_local_requested_deadline_status_change();
    return Ok(value_before_reset);

  }
}
*/

// This is  not part of DDS spec. We implement mio Eventd so that the application can asynchronously
// poll DataReader(s).
impl<'a, D, DA> Evented for DataReader<'a, D, DA>
where
  D: Keyed + DeserializeOwned,
  DA: DeserializerAdapter<D>,
{
  // We just delegate all the operations to notification_receiver, since it already implements Evented
  fn register(&self, poll: &Poll, token: Token, interest: Ready, opts: PollOpt) -> io::Result<()> {
    let result = self
      .notification_receiver
      .register(poll, token, interest, opts);
    return result;
  }

  fn reregister(
    &self,
    poll: &Poll,
    token: Token,
    interest: Ready,
    opts: PollOpt,
  ) -> io::Result<()> {
    self
      .notification_receiver
      .reregister(poll, token, interest, opts)
  }

  fn deregister(&self, poll: &Poll) -> io::Result<()> {
    self.notification_receiver.deregister(poll)
  }
}

impl<D, DA> HasQoSPolicy for DataReader<'_, D, DA>
where
  D: Keyed + DeserializeOwned,
  DA: DeserializerAdapter<D>,
{
  fn set_qos(&mut self, policy: &QosPolicies) -> Result<()> {
    // TODO: check liveliness of qos_policy
    self.qos_policy = policy.clone();
    Ok(())
  }

  fn get_qos(&self) -> &QosPolicies {
    &self.qos_policy
  }
}

impl<'a, D, DA> Entity for DataReader<'a, D, DA>
where
  D: Keyed + DeserializeOwned,
  DA: DeserializerAdapter<D>,
{
  fn as_entity(&self) -> &EntityAttributes {
    &self.entity_attributes
  }
}

#[cfg(test)]
mod tests {
  use super::*;
  use crate::dds::{participant::DomainParticipant, topic::TopicKind};
  use crate::test::random_data::*;
  use crate::dds::traits::key::Keyed;
  use mio_extras::channel as mio_channel;
  use log::info;
  use crate::dds::reader::Reader;
  use crate::messages::submessages::data::Data;
  use crate::dds::message_receiver::*;
  use crate::structure::guid::GuidPrefix;
  use crate::structure::sequence_number::SequenceNumber;
  use crate::serialization::{cdr_deserializer::CDRDeserializerAdapter, cdr_serializer::to_bytes};
  use byteorder::LittleEndian;
  use crate::messages::submessages::submessage_elements::serialized_payload::SerializedPayload;
  use std::{
    thread,
    time::{self},
  };
  use mio::{Events};
  #[test]
  fn dr_get_samples_from_ddschache() {
    let dp = DomainParticipant::new(0);
    let mut qos = QosPolicies::qos_none();
    qos.history = Some(policy::History::KeepAll);

    let sub = dp.create_subscriber(&qos).unwrap();
    let topic = dp
      .create_topic("dr", "drtest?", &qos, TopicKind::WithKey)
      .unwrap();

    let (send, _rec) = mio_channel::sync_channel::<()>(10);
    let (status_sender, _status_reciever) = mio_extras::channel::sync_channel::<StatusChange>(100);
    let (_reader_commander, reader_command_receiver) =
      mio_extras::channel::sync_channel::<ReaderCommand>(100);

    let reader_id = EntityId::default();
    let datareader_id = EntityId::default();
    let reader_guid = GUID::new_with_prefix_and_id(dp.get_guid_prefix(), reader_id);

    let mut new_reader = Reader::new(
      reader_guid,
      send,
      status_sender,
      dp.get_dds_cache(),
      topic.get_name().to_string(),
      reader_command_receiver,
    );

    let mut matching_datareader = sub
      .create_datareader::<RandomData, CDRDeserializerAdapter<RandomData>>(
        &topic,
        Some(datareader_id),
        None,
      )
      .unwrap();

    let random_data = RandomData {
      a: 1,
      b: "somedata".to_string(),
    };
    let data_key = random_data.get_key();

    let writer_guid = GUID {
      guidPrefix: GuidPrefix::new(vec![1; 12]),
      entityId: EntityId::createCustomEntityID([1; 3], 1),
    };
    let mut mr_state = MessageReceiverState::default();
    mr_state.source_guid_prefix = writer_guid.guidPrefix;

    new_reader.matched_writer_add(
      writer_guid.clone(),
      EntityId::ENTITYID_UNKNOWN,
      mr_state.unicast_reply_locator_list.clone(),
      mr_state.multicast_reply_locator_list.clone(),
    );

    let mut data = Data::default();
    data.reader_id = EntityId::createCustomEntityID([1, 2, 3], 111);
    data.writer_id = writer_guid.entityId;
    data.writer_sn = SequenceNumber::from(0);

    data.serialized_payload = Some(SerializedPayload {
      representation_identifier: RepresentationIdentifier::CDR_LE as u16,
      representation_options: [0, 0],
      value: to_bytes::<RandomData, LittleEndian>(&random_data).unwrap(),
    });
    new_reader.handle_data_msg(data, mr_state.clone());

    matching_datareader.fill_local_datasample_cache();
    let deserialized_random_data = matching_datareader
      .datasample_cache
      .get_datasample(&data_key)
      .unwrap()[0]
      .value()
      .clone()
      .unwrap();

    assert_eq!(deserialized_random_data, random_data);

    // Test getting of next samples.
    let random_data2 = RandomData {
      a: 1,
      b: "somedata number 2".to_string(),
    };
    let mut data2 = Data::default();
    data2.reader_id = EntityId::createCustomEntityID([1, 2, 3], 111);
    data2.writer_id = writer_guid.entityId;
    data2.writer_sn = SequenceNumber::from(1);

    data2.serialized_payload = Some(SerializedPayload {
      representation_identifier: RepresentationIdentifier::CDR_LE as u16,
      representation_options: [0, 0],
      value: to_bytes::<RandomData, LittleEndian>(&random_data2).unwrap(),
    });

    let random_data3 = RandomData {
      a: 1,
      b: "third somedata".to_string(),
    };
    let mut data3 = Data::default();
    data3.reader_id = EntityId::createCustomEntityID([1, 2, 3], 111);
    data3.writer_id = writer_guid.entityId;
    data3.writer_sn = SequenceNumber::from(2);

    data3.serialized_payload = Some(SerializedPayload {
      representation_identifier: RepresentationIdentifier::CDR_LE as u16,
      representation_options: [0, 0],
      value: to_bytes::<RandomData, LittleEndian>(&random_data3).unwrap(),
    });

    new_reader.handle_data_msg(data2, mr_state.clone());
    new_reader.handle_data_msg(data3, mr_state);

    matching_datareader.fill_local_datasample_cache();
    let random_data_vec = matching_datareader
      .datasample_cache
      .get_datasample(&data_key)
      .unwrap();
    assert_eq!(random_data_vec.len(), 3);
  }

  #[test]
  fn dr_read_and_take() {
    let dp = DomainParticipant::new(0);

    let mut qos = QosPolicies::qos_none();
    qos.history = Some(policy::History::KeepAll); // Just for testing

    let sub = dp.create_subscriber(&qos).unwrap();
    let topic = dp
      .create_topic("dr read", "read fn test?", &qos, TopicKind::WithKey)
      .unwrap();

    let (send, _rec) = mio_channel::sync_channel::<()>(10);
    let (status_sender, _status_reciever) = mio_extras::channel::sync_channel::<StatusChange>(100);
    let (_reader_commander, reader_command_receiver) =
      mio_extras::channel::sync_channel::<ReaderCommand>(100);

    let default_id = EntityId::default();
    let reader_guid = GUID::new_with_prefix_and_id(dp.get_guid_prefix(), default_id);

    let mut reader = Reader::new(
      reader_guid,
      send,
      status_sender,
      dp.get_dds_cache(),
      topic.get_name().to_string(),
      reader_command_receiver,
    );

    let mut datareader = sub
      .create_datareader::<RandomData, CDRDeserializerAdapter<RandomData>>(
        &topic,
        Some(default_id),
        None,
      )
      .unwrap();

    let writer_guid = GUID {
      guidPrefix: GuidPrefix::new(vec![1; 12]),
      entityId: EntityId::createCustomEntityID([1; 3], 1),
    };
    let mut mr_state = MessageReceiverState::default();
    mr_state.source_guid_prefix = writer_guid.guidPrefix;
    reader.matched_writer_add(
      writer_guid.clone(),
      EntityId::ENTITYID_UNKNOWN,
      mr_state.unicast_reply_locator_list.clone(),
      mr_state.multicast_reply_locator_list.clone(),
    );

    // Reader and datareader ready, test with data
    let test_data = RandomData {
      a: 10,
      b: ":DDD".to_string(),
    };

    let test_data2 = RandomData {
      a: 11,
      b: ":)))".to_string(),
    };

    let mut data_msg = Data::default();
    data_msg.reader_id = reader.get_entity_id();
    data_msg.writer_id = writer_guid.entityId;
    data_msg.writer_sn = SequenceNumber::from(0);

    data_msg.serialized_payload = Some(SerializedPayload {
      representation_identifier: RepresentationIdentifier::CDR_LE as u16,
      representation_options: [0, 0],
      value: to_bytes::<RandomData, LittleEndian>(&test_data).unwrap(),
    });

    let mut data_msg2 = Data::default();
    data_msg2.reader_id = reader.get_entity_id();
    data_msg2.writer_id = writer_guid.entityId;
    data_msg2.writer_sn = SequenceNumber::from(1);

    data_msg2.serialized_payload = Some(SerializedPayload {
      representation_identifier: RepresentationIdentifier::CDR_LE as u16,
      representation_options: [0, 0],
      value: to_bytes::<RandomData, LittleEndian>(&test_data2).unwrap(),
    });
    reader.handle_data_msg(data_msg, mr_state.clone());
    reader.handle_data_msg(data_msg2, mr_state.clone());

    // Read the same sample two times.
    {
      let result_vec = datareader.read(100, ReadCondition::any()).unwrap();
      let d = result_vec[0].value().unwrap();
      assert_eq!(&test_data, d);
    }
    {
      let result_vec2 = datareader.read(100, ReadCondition::any()).unwrap();
      let d2 = result_vec2[1].value().unwrap();
      assert_eq!(&test_data2, d2);
    }
    {
      let result_vec3 = datareader.read(100, ReadCondition::any()).unwrap();
      let d3 = result_vec3[0].value().unwrap();
      assert_eq!(&test_data, d3);
    }

    // Take
    let mut result_vec = datareader.take(100, ReadCondition::any()).unwrap();
    let result_vec2 = datareader.take(100, ReadCondition::any());

    let d2 = result_vec.pop().unwrap();
    let d2 = d2.value().as_ref().unwrap().clone();
    let d1 = result_vec.pop().unwrap();
    let d1 = d1.value().as_ref().unwrap().clone();
    assert_eq!(test_data2, d2);
    assert_eq!(test_data, d1);
    assert!(result_vec2.is_ok());
    assert_eq!(result_vec2.unwrap().len(), 0);

    //datareader.

    // Read and take tests with instant

    let data_key1 = RandomData {
      a: 1,
      b: ":D".to_string(),
    };
    let data_key2_1 = RandomData {
      a: 2,
      b: ":(".to_string(),
    };
    let data_key2_2 = RandomData {
      a: 2,
      b: ":)".to_string(),
    };
    let data_key2_3 = RandomData {
      a: 2,
      b: "xD".to_string(),
    };

    let key1 = data_key1.get_key();
    let key2 = data_key2_1.get_key();

    assert!(data_key2_1.get_key() == data_key2_2.get_key());
    assert!(data_key2_3.get_key() == key2);

    let mut data_msg = Data::default();
    data_msg.reader_id = reader.get_entity_id();
    data_msg.writer_id = writer_guid.entityId;
    data_msg.writer_sn = SequenceNumber::from(2);

    data_msg.serialized_payload = Some(SerializedPayload {
      representation_identifier: RepresentationIdentifier::CDR_LE as u16,
      representation_options: [0, 0],
      value: to_bytes::<RandomData, LittleEndian>(&data_key1).unwrap(),
    });
    let mut data_msg2 = Data::default();
    data_msg2.reader_id = reader.get_entity_id();
    data_msg2.writer_id = writer_guid.entityId;
    data_msg2.writer_sn = SequenceNumber::from(3);

    data_msg2.serialized_payload = Some(SerializedPayload {
      representation_identifier: RepresentationIdentifier::CDR_LE as u16,
      representation_options: [0, 0],
      value: to_bytes::<RandomData, LittleEndian>(&data_key2_1).unwrap(),
    });
    let mut data_msg3 = Data::default();
    data_msg3.reader_id = reader.get_entity_id();
    data_msg3.writer_id = writer_guid.entityId;
    data_msg3.writer_sn = SequenceNumber::from(4);

    data_msg3.serialized_payload = Some(SerializedPayload {
      representation_identifier: RepresentationIdentifier::CDR_LE as u16,
      representation_options: [0, 0],
      value: to_bytes::<RandomData, LittleEndian>(&data_key2_2).unwrap(),
    });
    let mut data_msg4 = Data::default();
    data_msg4.reader_id = reader.get_entity_id();
    data_msg4.writer_id = writer_guid.entityId;
    data_msg4.writer_sn = SequenceNumber::from(5);

    data_msg4.serialized_payload = Some(SerializedPayload {
      representation_identifier: RepresentationIdentifier::CDR_LE as u16,
      representation_options: [0, 0],
      value: to_bytes::<RandomData, LittleEndian>(&data_key2_3).unwrap(),
    });
    reader.handle_data_msg(data_msg, mr_state.clone());
    reader.handle_data_msg(data_msg2, mr_state.clone());
    reader.handle_data_msg(data_msg3, mr_state.clone());
    reader.handle_data_msg(data_msg4, mr_state.clone());

    info!("calling read with key 1 and this");
    let results =
      datareader.read_instance(100, ReadCondition::any(), Some(key1), SelectByKey::This);
    assert_eq!(&data_key1, results.unwrap()[0].value().as_ref().unwrap());

    info!("calling read with None and this");
    // Takes the samllest key, 1 in this case.
    let results = datareader.read_instance(100, ReadCondition::any(), None, SelectByKey::This);
    assert_eq!(&data_key1, results.unwrap()[0].value().as_ref().unwrap());

    info!("calling read with key 1 and next");
    let results =
      datareader.read_instance(100, ReadCondition::any(), Some(key1), SelectByKey::Next);
    assert_eq!(results.as_ref().unwrap().len(), 3);
    assert_eq!(&data_key2_2, results.unwrap()[1].value().as_ref().unwrap());

    info!("calling take with key 2 and this");
    let results =
      datareader.take_instance(100, ReadCondition::any(), Some(key2), SelectByKey::This);
    assert_eq!(results.as_ref().unwrap().len(), 3);
    let mut vec = results.unwrap();
    let d3 = vec.pop().unwrap();
    let d3 = d3.into_value().unwrap();
    let d2 = vec.pop().unwrap();
    let d2 = d2.into_value().unwrap();
    let d1 = vec.pop().unwrap();
    let d1 = d1.into_value().unwrap();
    assert_eq!(data_key2_3, d3);
    assert_eq!(data_key2_2, d2);
    assert_eq!(data_key2_1, d1);

    info!("calling take with key 2 and this");
    let results =
      datareader.take_instance(100, ReadCondition::any(), Some(key2), SelectByKey::This);
    assert!(results.is_ok());
    assert!(results.unwrap().is_empty());
  }

  #[test]
  fn dr_wake_up() {
    let dp = DomainParticipant::new(0);

    let mut qos = QosPolicies::qos_none();
    qos.history = Some(policy::History::KeepAll); // Just for testing

    let sub = dp.create_subscriber(&qos).unwrap();
    let topic = dp
      .create_topic("wakeup", "Wake up!", &qos, TopicKind::WithKey)
      .unwrap();

    let (send, rec) = mio_channel::sync_channel::<()>(10);
    let (status_sender, _status_reciever) = mio_extras::channel::sync_channel::<StatusChange>(100);
    let (_reader_commander, reader_command_receiver) =
      mio_extras::channel::sync_channel::<ReaderCommand>(100);

    let default_id = EntityId::default();
    let reader_guid = GUID::new_with_prefix_and_id(dp.get_guid_prefix(), default_id);

    let mut reader = Reader::new(
      reader_guid,
      send,
      status_sender,
      dp.get_dds_cache(),
      topic.get_name().to_string(),
      reader_command_receiver,
    );

    let mut datareader = sub
      .create_datareader::<RandomData, CDRDeserializerAdapter<RandomData>>(
        &topic,
        Some(default_id),
        None,
      )
      .unwrap();
    datareader.notification_receiver = rec;

    let writer_guid = GUID {
      guidPrefix: GuidPrefix::new(vec![1; 12]),
      entityId: EntityId::createCustomEntityID([1; 3], 1),
    };
    let mut mr_state = MessageReceiverState::default();
    mr_state.source_guid_prefix = writer_guid.guidPrefix;
    reader.matched_writer_add(
      writer_guid.clone(),
      EntityId::ENTITYID_UNKNOWN,
      mr_state.unicast_reply_locator_list.clone(),
      mr_state.multicast_reply_locator_list.clone(),
    );

    let test_data1 = RandomData {
      a: 1,
      b: "Testing 1".to_string(),
    };

    let test_data2 = RandomData {
      a: 2,
      b: "Testing 2".to_string(),
    };

    let test_data3 = RandomData {
      a: 2,
      b: "Testing 3".to_string(),
    };

    let mut data_msg = Data::default();
    data_msg.reader_id = reader.get_entity_id();
    data_msg.writer_id = writer_guid.entityId;
    data_msg.writer_sn = SequenceNumber::from(0);

    data_msg.serialized_payload = Some(SerializedPayload {
      representation_identifier: RepresentationIdentifier::CDR_LE as u16,
      representation_options: [0, 0],
      value: to_bytes::<RandomData, byteorder::LittleEndian>(&test_data1).unwrap(),
    });

    let mut data_msg2 = Data::default();
    data_msg2.reader_id = reader.get_entity_id();
    data_msg2.writer_id = writer_guid.entityId;
    data_msg2.writer_sn = SequenceNumber::from(1);

    data_msg2.serialized_payload = Some(SerializedPayload {
      representation_identifier: RepresentationIdentifier::CDR_LE as u16,
      representation_options: [0, 0],
      value: to_bytes::<RandomData, byteorder::LittleEndian>(&test_data2).unwrap(),
    });

    let mut data_msg3 = Data::default();
    data_msg3.reader_id = reader.get_entity_id();
    data_msg3.writer_id = writer_guid.entityId;
    data_msg3.writer_sn = SequenceNumber::from(2);

    data_msg3.serialized_payload = Some(SerializedPayload {
      representation_identifier: RepresentationIdentifier::CDR_LE as u16,
      representation_options: [0, 0],
      value: to_bytes::<RandomData, byteorder::LittleEndian>(&test_data3).unwrap(),
    });

    let handle = std::thread::spawn(move || {
      reader.handle_data_msg(data_msg, mr_state.clone());
      thread::sleep(time::Duration::from_millis(2500));
      info!("I'll send the second now..");
      reader.handle_data_msg(data_msg2, mr_state.clone());
      thread::sleep(time::Duration::from_millis(2500));
      info!("I'll send the third now..");
      reader.handle_data_msg(data_msg3, mr_state.clone());
    });

    let poll = Poll::new().unwrap();
    poll
      .register(&datareader, Token(100), Ready::readable(), PollOpt::edge())
      .unwrap();

    let mut count_to_stop = 0;
    'l: loop {
      let mut events = Events::with_capacity(1024);
      info!("Going to poll");
      poll.poll(&mut events, None).unwrap();

      for event in events.into_iter() {
        info!("Handling events");
        if event.token() == Token(100) {
          let data = datareader.take(100, ReadCondition::any());
          let len = data.as_ref().unwrap().len();
          info!("There were {} samples available.", len);
          info!("Their strings:");
          for d in data.unwrap().into_iter() {
            // Remove one notification for each data
            info!("{}", d.value().as_ref().unwrap().b);
          }
          count_to_stop += len;
        }
        if count_to_stop >= 3 {
          info!("I'll stop now with count {}", count_to_stop);
          break 'l;
        }
      } // for
    } // loop

    handle.join().unwrap();
    assert_eq!(count_to_stop, 3);
  }
}<|MERGE_RESOLUTION|>--- conflicted
+++ resolved
@@ -169,34 +169,11 @@
     max_samples: usize,
     read_condition: ReadCondition,
   ) -> Result<Vec<DataSample<&D>>> {
-<<<<<<< HEAD
     
     self.fill_local_datasample_cache();
 
     let mut selected = self.datasample_cache.select_keys_for_access(read_condition);
     selected.truncate(max_samples);
-=======
-    self.get_datasamples_from_cache();
-
-    let mut result: Vec<DataSample<&D>> = Vec::new();
-    'outer: for (_, datasample_vec) in self.datasample_cache.datasamples.iter_mut() {
-      for datasample in datasample_vec.iter_mut() {
-        if Self::matches_conditions(&read_condition, &datasample) {
-          datasample
-            .sample_info_mut()
-            .set_sample_state(SampleState::Read);
-          let ref_datasample = DataSample {
-            sample_info: datasample.sample_info.clone(),
-            value: result_ok_as_ref_err_clone(&datasample.value),
-          };
-          result.push(ref_datasample);
-        }
-        if result.len() >= max_samples {
-          break 'outer;
-        }
-      }
-    }
->>>>>>> f008719b
 
     let result = self.datasample_cache.read_by_keys(&selected);
     // clearing receiver buffer
@@ -210,39 +187,12 @@
     max_samples: usize,
     read_condition: ReadCondition,
   ) -> Result<Vec<DataSample<D>>> {
-<<<<<<< HEAD
     self.fill_local_datasample_cache();
 
     let mut selected = self.datasample_cache.select_keys_for_access(read_condition);
     selected.truncate(max_samples);
 
     let result = self.datasample_cache.take_by_keys(&selected);
-=======
-    self.get_datasamples_from_cache();
-
-    let mut result: Vec<DataSample<D>> = Vec::new();
-    'outer: for (_, datasample_vec) in self.datasample_cache.datasamples.iter_mut() {
-      let mut ind = 0;
-      while ind < datasample_vec.len() {
-        // If a datasample is removed from the vec, all elements from the index
-        // onwards will be shifted left. Therefore, the next sample is accessible
-        // in the same index
-        if Self::matches_conditions(&read_condition, &datasample_vec[ind]) {
-          let mut datasample = datasample_vec.remove(ind);
-          datasample
-            .sample_info_mut()
-            .set_sample_state(SampleState::Read);
-          result.push(datasample);
-        // Nothing removed, next element can be found in the next index.
-        } else {
-          ind += 1;
-        }
-        if result.len() >= max_samples {
-          break 'outer;
-        }
-      }
-    }
->>>>>>> f008719b
 
     // clearing receiver buffer
     while let Ok(_) = self.notification_receiver.try_recv() {}
@@ -408,7 +358,6 @@
     }
   }
 
-<<<<<<< HEAD
   fn infer_key(&self, instance_key: Option<<D as Keyed>::K>, this_or_next: SelectByKey,) -> Option<<D as Keyed>::K> {
     match instance_key {
       Some(k) => match this_or_next {
@@ -416,15 +365,6 @@
         SelectByKey::Next => self.datasample_cache.get_next_key(&k),
       },
       None => self.datasample_cache.instance_map.keys().next().map( |k| k.clone())
-=======
-      // TODO: how do we get the source_timestamp here? Is it needed?
-      // TODO: Keeping track of and assigning  generation rank, sample rank etc.
-      let mut datasample = DataSample::new(Timestamp::TIME_INVALID, payload, cc.writer_guid);
-      datasample
-        .sample_info_mut()
-        .set_instance_state(Self::change_kind_to_instance_state(&cc.kind));
-      self.datasample_cache.add_datasample(datasample);
->>>>>>> f008719b
     }
   }
 
@@ -455,26 +395,10 @@
       None => return Ok(Vec::new()),
     };
 
-<<<<<<< HEAD
     let mut selected = self.datasample_cache.select_instance_keys_for_access(key, read_condition);
     selected.truncate(max_samples);
 
     let result = self.datasample_cache.read_by_keys(&selected);
-=======
-    if let Some(datasample_vec) = self.datasample_cache.get_datasamples_mut(&key) {
-      for datasample in datasample_vec.iter_mut() {
-        if Self::matches_conditions(&read_condition, datasample) {
-          datasample
-            .sample_info_mut()
-            .set_sample_state(SampleState::Read);
-          result.push(&*datasample);
-        }
-        if result.len() >= max_samples {
-          break;
-        }
-      }
-    } // Else, cat't get mut datasample_vec, return no samples
->>>>>>> f008719b
 
     // clearing receiver buffer
     while let Ok(_) = self.notification_receiver.try_recv() {}
@@ -504,34 +428,10 @@
       None => return Ok(Vec::new()),
     };
 
-<<<<<<< HEAD
     let mut selected = self.datasample_cache.select_instance_keys_for_access(key, read_condition);
     selected.truncate(max_samples);
 
     let result = self.datasample_cache.take_by_keys(&selected);
-=======
-    if let Some(datasample_vec) = self.datasample_cache.datasamples.get_mut(&key) {
-      let mut ind = 0;
-      while ind < datasample_vec.len() {
-        // If a datasample is removed from the vec, all elements from the index
-        // onwards will be shifted left. Therefore, the next sample is accessible
-        // in the same index
-        if Self::matches_conditions(&read_condition, &datasample_vec[ind]) {
-          let mut datasample = datasample_vec.remove(ind);
-          datasample
-            .sample_info_mut()
-            .set_sample_state(SampleState::Read);
-          result.push(datasample);
-        // Nothing removed, next element can be found in the next index.
-        } else {
-          ind += 1;
-        }
-        if result.len() >= max_samples {
-          break;
-        }
-      }
-    } // Else, cat't get mut datasample_vec, return no samples
->>>>>>> f008719b
 
     // clearing receiver buffer
     while let Ok(_) = self.notification_receiver.try_recv() {}
@@ -648,19 +548,19 @@
   fn matches_conditions(rcondition: &ReadCondition, dsample: &DataSample<D>) -> bool {
     if !rcondition
       .sample_state_mask()
-      .contains(dsample.sample_info().sample_state())
+      .contains(dsample.sample_info().sample_state)
     {
       return false;
     }
     if !rcondition
       .view_state_mask()
-      .contains(dsample.sample_info().view_state())
+      .contains(dsample.sample_info().view_state)
     {
       return false;
     }
     if !rcondition
       .instance_state_mask()
-      .contains(dsample.sample_info().instance_state())
+      .contains(dsample.sample_info().instance_state)
     {
       return false;
     }
@@ -774,10 +674,9 @@
 {
   // We just delegate all the operations to notification_receiver, since it already implements Evented
   fn register(&self, poll: &Poll, token: Token, interest: Ready, opts: PollOpt) -> io::Result<()> {
-    let result = self
+    self
       .notification_receiver
-      .register(poll, token, interest, opts);
-    return result;
+      .register(poll, token, interest, opts)
   }
 
   fn reregister(
